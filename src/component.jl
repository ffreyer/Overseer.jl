--- conflicted
+++ resolved
@@ -483,7 +483,6 @@
         $t1
        	Overseer.component_type(::Type{$tn}) = Overseer.SharedComponent
     end
-<<<<<<< HEAD
 end
 
 
@@ -683,6 +682,4 @@
     end
 
     return
-=======
->>>>>>> bcbbb93e
 end